# RB_2D_assim.py
"""
Dedalus script for simulating the nudged 2D Rayleigh-Benard system.

Authors: , Jacob Murri, Jared Whitehead
"""

import os
import re
import h5py
import time
import numpy as np
from scipy.integrate import simps
from sklearn.cluster import KMeans
from matplotlib import pyplot as plt
from matplotlib.colors import SymLogNorm
from matplotlib.animation import writers as mplwriters
try:
    from tqdm import tqdm
except ImportError:
    print("Recommended: install tqdm (pip install tqdm)")
    tqdm = lambda x: x

from dedalus import public as de
from dedalus.extras import flow_tools
from dedalus.core.operators import GeneralFunction

from base_simulator import BaseSimulator, RANK, SIZE
from RB_2D import RB_2D, P_N


class RB_2D_assim(RB_2D):
    """
    Manager for dedalus simulations of a nudged 2D Rayleigh-Benard system.

    Let Psi be defined on [0,L]x[0,1] with coordinates (x,z). Defining
    u = [v, w] = [-psi_z, psi_x] and zeta = laplace(psi),
    the nudging equations for assimilating a state to the Rayleigh-Benard system
    can be written

    Pr [Ra T_x + laplace(zeta)] - zeta_t = u.grad(zeta) - mu * driving
                        laplace(T) - T_t = u.grad(T)
    subject to
        u(z=0) = 0 = u(z=1)
        T(z=0) = 1, T(z=1) = 0
        u, T periodic in x (use a Fourier basis)

    Variables:
        u:R2xR -> R2: the fluid velocity vector field.
        T:R2xR -> R: the fluid temperature.
        p:R2xR -> R: the pressure.
        Ra: the Rayleigh number.
        Pr: the Prandtl number.
        mu: nudging constant.
        driving: typically taken to be P_N(zeta_estimated - zeta_true)
    """


    def setup_evolution(self, **kwargs):
        """
        Sets up the main Boussinesq evolution equations with nudging for the state, assuming
        all parameters, auxiliary equations, and boundary conditions are already
        defined.
        """
        self.problem.add_equation("Pr*(Ra*dx(T) + dx(dx(zeta)) + dz(zetaz)) - dt(zeta) = v*dx(zeta) + w*zetaz - mu*driving")
        self.problem.add_equation("dt(T) - dx(dx(T)) - dz(Tz)= - v*dx(T) - w*Tz")

    def setup_params(self, L, xsize, zsize, Prandtl, Rayleigh, mu, N, **kwargs):
        """
        Sets up the parameters for the dedalus IVP problem. Does not set up the
        equations for the problem yet. Assumes self.problem is already defined.

        Parameters:
            L (float): the length of the x domain. In x and z, the domain is
                therefore [0,L]x[0,1].
            xsize (int): the number of points to discretize in the x direction.
            zsize (int): the number of points to discretize in the z direction.
            Prandtl (None or float): the ratio of momentum diffusivity to
                thermal diffusivity of the fluid. If None (default), then
                the system is set up as if Prandtl = infinity.
            Rayleigh (float): measures the amount of heat transfer due to
                convection, as opposed to conduction.
            mu (float): constant on the Fourier projection in the
                Data Assimilation system.
            N (int): the number of modes to keep in the Fourier projection.
        """
        # Domain parameters
        self.problem.parameters['L'] = L
        self.problem.parameters['xsize'] = xsize
        self.problem.parameters['zsize'] = zsize

        # Fluid parameters
        self.problem.parameters['Ra'] = Rayleigh
        self.problem.parameters['Pr'] = Prandtl

        # Driving parameters
        self.problem.parameters['mu'] = mu
        self.mu = mu
        self.problem.parameters['N'] = N
        self.N = N

        # GeneralFunction for driving
        self.problem.parameters["driving"] = GeneralFunction(self.problem.domain, 'g', P_N, args=[])

    def plot_convergence(self, savefig=True):
        """Plot the six measures of convergence over time."""
        # self.merge_results()
        datafile = self._get_merged_file("analysis")
        self.logger.info("Plotting convergence estimates from '{}'...".format(
                                                                    datafile))
        # Gather data from the source file.
        with h5py.File(datafile, 'r') as data:
            times = list(data["scales/sim_time"])
            T_err = data["tasks/T_err"][:,0,0]
            gradT_err = data["tasks/gradT_err"][:,0,0]
            u_err = data["tasks/u_err"][:,0,0]
            gradu_err = data["tasks/gradu_err"][:,0,0]
            T_h2_err = data["tasks/T_h2_err"][:,0,0]
            u_h2_err = data["tasks/u_h2_err"][:,0,0]
            T_L2 = data["tasks/T_L2"][:,0,0]
            gradT_L2 = data["tasks/gradT_L2"][:,0,0]
            u_L2 = data["tasks/u_L2"][:,0,0]
            gradu_L2 = data["tasks/gradu_L2"][:,0,0]
            T_h2 = data["tasks/T_h2"][:,0,0]
            u_h2 = data["tasks/u_h2"][:,0,0]

        with plt.style.context(".mplstyle"):
            # Make subplots and a big plot for an overlay.
            fig = plt.figure(figsize=(12,6))
            ax1 = plt.subplot2grid((3,4), (0,0))
            ax2 = plt.subplot2grid((3,4), (0,1))
            ax3 = plt.subplot2grid((3,4), (1,0))
            ax4 = plt.subplot2grid((3,4), (1,1))
            ax5 = plt.subplot2grid((3,4), (2,0))
            ax6 = plt.subplot2grid((3,4), (2,1))
            axbig = plt.subplot2grid((3,4), (0,2), rowspan=3, colspan=2)

            # Plot the data.
            ax1.semilogy(times, T_err/T_L2[0], 'C0', lw=.5)
            ax2.semilogy(times, u_err/u_L2[0], 'C1', lw=.5)
            ax3.semilogy(times, gradT_err/gradT_L2[0], 'C2', lw=.5)
            ax4.semilogy(times, gradu_err/gradu_L2[0], 'C3', lw=.5)
            ax5.semilogy(times, T_h2_err/T_h2[0], 'C4', lw=.5)
            ax6.semilogy(times, u_h2_err/u_h2[0], 'C5', lw=.5)
            axbig.semilogy(times, T_err/T_L2[0], 'C0', lw=.5,
                           label=r"$||(\tilde{T} - T)(t)||_{L^2(\Omega)}$")
            axbig.semilogy(times, u_err/u_L2[0], 'C1', lw=.5,
                           label=r"$||(\tilde{\mathbf{u}} - \mathbf{u})(t)||"
                                 r"_{L^2(\Omega)}$")
            axbig.semilogy(times, gradT_err/gradT_L2[0], 'C2', lw=.5,
                           label=r"$||(\nabla\tilde{T} - \nabla T)(t)||"
                                 r"_{L^2(\Omega)}$")
            axbig.semilogy(times, gradu_err/gradu_L2[0], 'C3', lw=.5,
                           label=r"$||(\nabla\tilde{\mathbf{u}} - \nabla"
                                 r"\mathbf{u})(t)||_{L^2(\Omega)}$")
            axbig.semilogy(times, T_h2_err/T_h2[0], 'C4', lw=.5,
                           label=r"$||(\tilde{T} - T)(t)||_{H^2(\Omega)}$")
            axbig.semilogy(times, u_h2_err/u_h2[0], 'C5', lw=.5,
                           label=r"$||(\tilde{\mathbf{u}} - \mathbf{u})(t)||"
                                 r"_{H^2(\Omega)}$")
            axbig.legend(loc="upper right")

            # Set minimal axis and tick labels.
            for ax in [ax1, ax2, ax3, ax4]:
                ax.set_xticklabels([])
            for ax in [ax2, ax4, ax6]:
                ax.set_yticklabels([])
            ax5.set_xlabel("Simulation Time", color="white")
            ax6.set_xlabel("Simulation Time", color="white")
            axbig.set_xlabel("Simulation Time", color="white")
            fig.text(0.5, 0.01, r"Simulation Time $t$", ha="center",
                     fontsize=16)
            ax1.set_title(r"$||(\tilde{T} - T)(t)||_{L^2(\Omega)}$")
            ax2.set_title(r"$||(\tilde{\mathbf{u}} - \mathbf{u})(t)||"
                          r"_{L^2(\Omega)}$")
            ax3.set_title(r"$||(\nabla\tilde{T} - \nabla T)(t)||"
                          r"_{L^2(\Omega)}$")
            ax4.set_title(r"$||(\nabla\tilde{\mathbf{u}} - \nabla"
                          r"\mathbf{u})(t)||_{L^2(\Omega)}$")
            ax5.set_title(r"$||(\tilde{T} - T)(t)||_{H^2(\Omega)}$")
            ax6.set_title(r"$||(\tilde{\mathbf{u}} - \mathbf{u})(t)||"
                          r"_{H^2(\Omega)}$")
            axbig.set_title("Overlay")

            # Make the axes uniform and use tight spacing.
            xlims = axbig.get_xlim()
            for ax in [ax1, ax2, ax3, ax4, ax5, ax6, axbig]:
                ax.set_xlim(xlims)
                ax.set_ylim(1e-13, 1e1)
            plt.tight_layout()

            # Save or show the figure.
            if savefig:
                outfile = os.path.join(self.records_dir, "convergence.png")
                plt.savefig(outfile, dpi=300, bbox_inches="tight")
                self.logger.info("\tFigure saved as '{}'".format(outfile))
            else:
                plt.show()
            plt.close()

    def plot_nusselt(self, savefig=True):
        """Plot the three measures of the Nusselt number over time for the
        base and DA systems.
        """
        # self.merge_results()
        datafile = self._get_merged_file("analysis")
        self.logger.info("Plotting Nusselt number from '{}'...".format(
                                                                    datafile))
        # Gather data from the source file.
        times = []
        nusselt = [[] for _ in range(6)]
        with h5py.File(datafile, 'r') as data:
            times = list(data["scales/sim_time"])
            for i in range(1,4):
                label = "tasks/Nu_{}".format(i)
                nusselt[i-1] = data[label][:,0,0]
                nusselt[i+2] = data[label+"_da"][:,0,0]
        t, nusselt = np.array(times), np.array(nusselt)

        # Calculate time averages (integrate using Simpson's rule).
        nuss_avg = np.array([[simps(nu[:n], t[:n]) for n in range(1,len(t)+1)]
                                                            for nu in nusselt])
        nuss_avg[:,1:] /= t[1:]

        with plt.style.context(".mplstyle"):
            # Plot results in 4 subplots (raw nusselt vs time avg, nonDA vs DA)
            fig = plt.figure(figsize=(12,6))
            ax1 = plt.subplot2grid((2,4), (0,0))
            ax2 = plt.subplot2grid((2,4), (0,1), sharey=ax1)
            ax3 = plt.subplot2grid((2,4), (1,0))
            ax4 = plt.subplot2grid((2,4), (1,1), sharey=ax3)
            axbig = plt.subplot2grid((2,4), (0,2), rowspan=2, colspan=2)
            for i in [0,1,2]:
                ax1.plot(t[1:], nusselt[i,1:])
                ax3.plot(t[1:], nuss_avg[i,1:])
                ax2.plot(t[1:], nusselt[i+3,1:])
                ax4.plot(t[1:], nuss_avg[i+3,1:])
            axbig.plot(t[1:], nuss_avg[:3,1:].mean(axis=0),
                       label='Data ("Truth")')
            axbig.plot(t[1:], nuss_avg[3:,1:].mean(axis=0),
                       label="Assimilating System")
            ax1.set_title("Raw Nusselt", fontsize=8)
            ax3.set_title("Time Average", fontsize=8)
            ax2.set_title("DA Raw Nusselt", fontsize=8)
            ax4.set_title("DA Time Average", fontsize=8)
            axbig.set_title("Overlay of Mean Time Averages", fontsize=8)
            axbig.legend(loc="lower right")
            plt.tight_layout()

            if savefig:
                outfile = os.path.join(self.records_dir, "nusselt.png")
                plt.savefig(outfile, dpi=300, bbox_inches="tight")
                self.logger.info("\tFigure saved as '{}'".format(outfile))
            else:
                plt.show()
            plt.close()

    def animate_temperature(self, max_frames=np.inf, fps=100):
        """Animate the temperature results of the simulation (model and DA
        system) and save it to an mp4 file called 'temperature.mp4'.
        """
        # self.merge_results()
        state_file = self._get_merged_file("states")
        self.logger.info("Creating temperature animation from '{}'...".format(
                                                                state_file))

        # Set up the figure / movie writer.
        fig = plt.figure(figsize=(12,6))
        ax1 = plt.subplot2grid((2,2), (0,0))
        ax2 = plt.subplot2grid((2,2), (0,1))
        ax4 = plt.subplot2grid((2,2), (1,0), colspan=2)
        # fig, [[ax1, ax3], [ax2, ax4]] = plt.subplots(2, 2)
        ax1.axis("off"); ax2.axis("off") #; ax3.axis("off")
        ax1.set_title('Data ("Truth")')
        ax2.set_title("Assimilating System")
        # ax3.set_title("Projected Temperature Difference", fontsize=8)
        writer = mplwriters["ffmpeg"](fps=fps) # frames per second, sets speed.

        # Rename the old animation if it exists (it will be deleted later).
        outfile = os.path.join(self.records_dir, "temperature.mp4")
        oldfile = os.path.join(self.records_dir, "old_temperature.mp4")
        if os.path.isfile(outfile):
            self.logger.info("\tRenaming old animation '{}' -> '{}'".format(
                                                            outfile, oldfile))
            os.rename(outfile, oldfile)

        # Write the movie at 200 DPI (resolution).
        with writer.saving(fig,outfile,200), h5py.File(state_file,'r') as data:
            print("Extracting data...", end='', flush=True)
            T = data["tasks/T"]
            T_ = data["tasks/T_"]
            # dT = data["tasks/P_N"]
            times = list(data["scales/sim_time"])
            assert len(times) == len(T) == len(T_), "mismatched dimensions"
            print("done")

            # Plot ||T_ - T||_L^infinity.
            print("Calculating / plotting ||T_ - T||_L^infty(Omega)...",
                  end='', flush=True)
            L_inf = np.max(np.abs(T_[:] - T[:]), axis=(1,2))
            ax4.semilogy(times, L_inf, lw=1)
            ax4_line = plt.axvline(x=times[0], color='r', lw=.5)
            _, ylims = ax4_line.get_data()
            ax4.set_xlim(times[0], times[-1])
            ax4.set_ylim(1e-11, 1e1)
            ax4.set_title(r"$||\tilde{T} - T||_{L^\infty(\Omega)} =$" \
                          + "{:.2e}".format(L_inf[0]))
            ax4.spines["right"].set_visible(False)
            ax4.spines["top"].set_visible(False)
            ax4.set_xlabel(r"Simulation Time $t$")
            print("done")

            # Set up color maps for each temperature layer.
            im1 = ax1.imshow( T[0].T, animated=True, cmap="inferno",
                             vmin=0, vmax=1)
            im2 = ax2.imshow(T_[0].T, animated=True, cmap="inferno",
                             vmin=0, vmax=1)
            # im3 = ax3.imshow(dT[0].T, animated=True, cmap="RdBu_r",
            #                  vmin=-.05, vmax=.05)
                             # norm=SymLogNorm(linthresh=1e-10, vmin=-1, vmax=1))
            # im3 = ax3.imshow(np.log(np.abs(T[0] - T_[0]) + 1e-16).T,
            #                  animated=True, cmap="viridis") # log difference
            # fig.colorbar(im3, ax=ax3, fraction=0.023)
            ax1.invert_yaxis() # Flip the images right-side up.
            ax2.invert_yaxis()
            # ax3.invert_yaxis()

            # Save a frame for each layer of task data.
            for j in tqdm(range(min(T.shape[0], max_frames))):
                im1.set_array( T[j].T)     # Truth
                im2.set_array(T_[j].T)     # Approximation
                # im3.set_array(dT[j].T)     # Difference
                # im3.set_array(np.log(np.abs(T[j] - T_[j]) + 1e-16).T)

                # Moving line for ||T - T_||_L^infty error plot.
                t = times[j]
                ax4_line.set_data([[t,t], ylims])
                ax4.set_title(r"$||(\tilde{T}-T)(t)||_{L^\infty(\Omega)} =$" \
                              + "{:.2e}".format(L_inf[j]))
                writer.grab_frame()
        self.logger.info("\tAnimation saved as '{}'".format(outfile))
        plt.close()

        # Delete the old animation.
        if os.path.isfile(oldfile):
            self.logger.info("\tDeleting old animation '{}'".format(oldfile))
            os.remove(oldfile)


# RB_2D_assimilator ============================================================

class RB_2D_assimilator(object):
    """
    A class to run data assimilation on the 2D RB system.
    """

    def __init__(self, L=4, xsize=384, zsize=192, Prandtl=1, Rayleigh=1e6, mu = 1, N=32, BCs = 'no-slip', **kwargs):

        """
        Creates an instance of RB_2D representing the "true" system which is being
        measured, and an instance of RB_2D_assim representing the nudged system
        which converges to the state of the true system.

        Required Parameters:
            L (float): the length of the x domain. In x and z, the domain is
                therefore [0,L]x[0,1].
            xsize (int): the number of points to discretize in the x direction.
            zsize (int): the number of points to discretize in the z direction.
            Prandtl (None or float): the ratio of momentum diffusivity to
                thermal diffusivity of the fluid. If None (default), then
                the system is set up as if Prandtl = infinity.
            Rayleigh (float): measures the amount of heat transfer due to
                convection, as opposed to conduction.
            mu (float): constant on the Fourier projection in the
                Data Assimilation system.
            N (int): the number of modes to keep in the Fourier projection.
            BCs (str): if 'no-slip', use the no-slip BCs u(z=0,1) = 0.
                If 'free-slip', use the free-slip BCs u_z(z=0,1) = 0.
        """

        # The system we are gathering low-mode data from
        self.truth = RB_2D(L=L, xsize=xsize, zsize=zsize, Prandtl=Prandtl, Rayleigh=Rayleigh, BCs=BCs, **kwargs)

        # The assimalating system
        self.estimator = RB_2D_assim(mu=mu, N=N, L=L, xsize=xsize, zsize=zsize, Prandtl=Prandtl, Rayleigh=Rayleigh, BCs=BCs, **kwargs)

    def setup_simulation(self, scheme=de.timesteppers.RK443, warmup_time=2, final_sim_time=5, wall_time=1e10, stop_iteration=np.inf,
                        tight=False, save=.05, save_tasks=None, analysis=True, analysis_tasks=None, initial_conditions=None, **kwargs):
        """
        scheme (string, de.timestepper): The kind of solver to use. Options are
            RK443 (de.timesteppers.RK443), RK111, RK222, RKSMR, etc.
        warmup_time (float): The maximum amount of warmup time allowed
            (in seconds) before ending the simulation.
        final_sim_time (float): The maximum amount of simulation time allowed
            (in seconds) before ending the simulation.
        wall_time (float): The maximum amound of computing time allowed
            (in seconds) before ending the simulation.
        stop_iteration (numeric): The maximum amount of iterations allowed
            before ending the simulation
        save (float): The number of simulation seconds that pass between
            saving the state files. Higher save result in smaller data
            files, but lower numbers result in better animations.
            Set to 0 to disable saving state files.
        save_tasks (list of str): which state variables to save. If None,
            uses ['T', 'Tz', 'psi', 'psiz', 'zeta', 'zetaz'].

        analysis (bool): Whether or not to track convergence measurements.
            Disable for faster simulations (less message passing via MPI)
            when convergence estimates are not needed (i.e. movie only).
        analysis_tasks (list of 2-tuples of strs): which analysis tasks to
            perform, given as a list of (task, name) pairs. If None, uses a
            default list.

        initial_conditions (None, str): determines from what source to
            draw the initial conditions. Valid options are as follows:
            - None: use trivial conditions (T_ = 1 - z, T = 1 - z + eps).
            - 'resume': use the most recent state file in the
                records directory (load both model and DA system).
            - An .h5 filename: load state variables for the model and
                reset the data assimilation state variables to zero.

        #### Not Implemented
        tight (bool): If True, set a low cadence and min_dt for refined
            simulation. If False, set a higher cadence and min_dt for a
            more coarse (but faster) simulation.
        """
        # The system we are gathering low-mode data from
        self.truth.setup_simulation(scheme=scheme, sim_time=warmup_time, wall_time=wall_time, stop_iteration=stop_iteration, tight=tight,
                           save=save, save_tasks=save_tasks, analysis=analysis, analysis_tasks=analysis_tasks, initial_conditions=initial_conditions, **kwargs)

        # The assimalating system
        self.estimator.setup_simulation(scheme=scheme, sim_time=final_sim_time, wall_time=wall_time, stop_iteration=stop_iteration, tight=tight,
                           save=save, save_tasks=save_tasks, analysis=analysis, analysis_tasks=analysis_tasks, initial_conditions=initial_conditions, **kwargs)

        # Record final_sim_time
        self.final_sim_time = final_sim_time

    def run_simulation(self):
        """
        Runs the simulations and performs data assimilation. First puts the "true"
        system through a warmup loop, then steps through the true and estimator
        systems simultaneously, updating parameters in the estimating system at
        each time step.
        """

        # Perform the warmup loop
        self.truth.logger.info("Starting warmup loop")
        self.truth.run_simulation()

        # Add the rest of the time to the truth solver
        self.truth.solver.stop_sim_time += self.final_sim_time

        # Set initial conditions for estimating system to simply be projections of the initial state of the estimating system
        for variable in self.truth.problem.variables:

            # Set scales appropriately
            self.estimator.solver.state[variable].set_scales(3/2)
            self.truth.solver.state[variable].set_scales(3/2)

            self.estimator.solver.state[variable]['g'] = P_N(self.truth.solver.state[variable], self.estimator.N)

        # Run the simulation
        try:

            # Log entrance into main loop, start counter
            self.truth.logger.info("Starting main loop")
            self.estimator.logger.info("Starting main loop")
            start_time = time.time()

            # Iterate
            while self.truth.solver.ok & self.estimator.solver.ok:

                # Use CFL condition to compute time step
                self.dt = np.min([self.truth.cfl.compute_dt(), self.estimator.cfl.compute_dt()])

                # Step the truth simulation
                self.truth.solver.step(self.dt)

                # true state
                self.zeta = self.truth.solver.state['zeta']
                self.zeta.set_scales(1)

                # assimilating state
                self.zeta_assim = self.estimator.solver.state['zeta']
                self.zeta_assim.set_scales(1)

                # Get projection of difference between assimilating state and true state
                self.dzeta = self.estimator.problem.domain.new_field(name='dzeta')
                self.dzeta['g'] = self.zeta_assim['g'] - self.zeta['g']

                # Substitute this projection for the "driving" parameter in the assimilating system
                if self.estimator.solver.iteration == 0: self.estimator.problem.parameters["driving"].original_args = [self.dzeta, self.estimator.N]
                self.estimator.problem.parameters["driving"].args = [self.dzeta, self.estimator.N]

                # Step the estimator
<<<<<<< HEAD
                self.estimator.solver.step(dt)
=======
                print(self.estimator.solver.evaluator.handlers)
                self.estimator.solver.step(self.dt)
>>>>>>> 15b46408

                # Record properties every tenth iteration
                if self.truth.solver.iteration % 10 == 0:

                    # Calculate max Re number
                    Re = self.truth.flow.max("Re")
                    Re_assim = self.estimator.flow.max("Re")

                    # Output diagnostic info to log
                    info = "Truth Iteration {:>5d}, Time: {:.7f}, dt: {:.2e}, Max Re = {:f}".format(
                        self.truth.solver.iteration, self.truth.solver.sim_time, self.dt, Re)
                    self.truth.logger.info(info)

                    # Output diagnostic info for assimilating system
                    info_assim = "Estimator iteration {:>5d}, Time: {:.7f}, dt: {:.2e}, Max Re = {:f}".format(
                        self.estimator.solver.iteration, self.estimator.solver.sim_time, self.dt, Re)
                    self.estimator.logger.info(info_assim)

                    if np.isnan(Re):
                        raise ValueError("Reynolds number went to infinity!!"
                                         "\nRe = {}", format(Re))
                    if np.isnan(Re_assim):
                        raise ValueError("Reynolds number went to infinity in assimilating system!!"
                                         "\nRe = {}", format(Re_assim))
        except BaseException as e:
            self.truth.logger.error("Exception raised, triggering end of main loop.")
            raise
        finally:
            total_time = time.time()-start_time
            cpu_hr = total_time/60/60*SIZE
            self.truth.logger.info("Iterations: {:d}".format(self.truth.solver.iteration))
            self.truth.logger.info("Sim end time: {:.3e}".format(self.truth.solver.sim_time))
            self.truth.logger.info("Run time: {:.3e} sec".format(total_time))
            self.truth.logger.info("Run time: {:.3e} cpu-hr".format(cpu_hr))
            self.truth.logger.debug("END OF SIMULATION")

            self.truth.merge_results()
            self.estimator.merge_results()<|MERGE_RESOLUTION|>--- conflicted
+++ resolved
@@ -493,12 +493,8 @@
                 self.estimator.problem.parameters["driving"].args = [self.dzeta, self.estimator.N]
 
                 # Step the estimator
-<<<<<<< HEAD
+
                 self.estimator.solver.step(dt)
-=======
-                print(self.estimator.solver.evaluator.handlers)
-                self.estimator.solver.step(self.dt)
->>>>>>> 15b46408
 
                 # Record properties every tenth iteration
                 if self.truth.solver.iteration % 10 == 0:
