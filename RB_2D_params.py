# RB_2D_params.py
"""
Dedalus script for simulating the nudged and parameter updated 2D RB system.

Authors: Jacob Murri, Jared Whitehead
"""

import os
import re
import h5py
import time
import numpy as np
from scipy.integrate import simps
try:
    from tqdm import tqdm
except ImportError:
    print("Recommended: inastall tqdm (pip install tqdm):")
    tqdm = lambda x: x

from dedalus import public as de
from dedalus.extras import flow_tools
from dedalus.core.operators import GeneralFunction

from base_simulator import BaseSimulator, RANK, SIZE
from RB_2D import RB_2D, P_N
from RB_2D_assim import RB_2D_assim, RB_2D_assimilator



class RB_2D_params(RB_2D_assim):
    """
    Manager for dedalus simulations of a nudged, parameter estimating 2D Rayleigh-Benard system.

    Let Psi be defined on [0,L]x[0,1] with coordinates (x,z). Defining
    u = [v, w] = [-psi_z, psi_x] and zeta = laplace(psi),
    the nudging equations for assimilating a state to the Rayleigh-Benard system
    can be written

    Pr~ [Ra~ T_x + laplace(zeta)] - zeta_t = u.grad(zeta) - mu * driving
                        laplace(T) - T_t = u.grad(T)
    subject to
        u(z=0) = 0 = u(z=1)
        T(z=0) = 1, T(z=1) = 0
        u, T periodic in x (use a Fourier basis)

    Variables:
        u:R2xR -> R2: the fluid velocity vector field.
        T:R2xR -> R: the fluid temperature.
        p:R2xR -> R: the pressure.
        Ra~: the (estimated) Rayleigh number.
        Pr~: the (estimated)Prandtl number.
        mu: nudging constant.
        driving: typically taken to be P_N(zeta_estimated - zeta_true)
    """


    def setup_evolution(self, **kwargs):
        """
        Sets up the main Boussinesq evolution equations with nudging for the state
        and parameter estimation,  assuming all parameters, auxiliary equations,
        and boundary conditions are already defined.
        """

        self.problem.add_equation("Pr*(Ra*dx(T) + dx(dx(zeta)) + dz(zetaz)) - dt(zeta) = v*dx(zeta) + w*zetaz - mu*driving - PrRa_coeff*dx(T) - Pr_coeff*(dx(dx(zeta)) + dz(zetaz))")
        self.problem.add_equation("dt(T) - dx(dx(T)) - dz(Tz) = -v*dx(T) - w*Tz")

    def const_val(self, value, return_field=False):
        """
        Assuming that the problem is already defined, create a new field on the
        problem's domain with constant value given by the argument value.

        Parameters:
            value (numeric): the value which will be given to the new field.
        """
        coefficient_field = self.problem.domain.new_field()
        coefficient_field['g'] = value
        if return_field:
            return coefficient_field #somehow need to make this so that the field isn't defined every time it is called, and the domain is available...maybe define a field at the initial step and then have that stored in self, then adjusted as necessary?
        else:
            coefficient_field.set_scales(3/2)
            return coefficient_field['g']
<<<<<<< HEAD
=======
            #return np.pad(coefficient_field['g'], pad_width=((self.problem.parameters['xsize']//4,self.problem.parameters['xsize']//4), (self.problem.parameters['zsize']//4,self.problem.parameters['zsize']//4)), mode='constant', constant_values=0.0)
>>>>>>> 15b46408

    def setup_params(self, L, xsize, zsize, Prandtl, Rayleigh, mu, N, alpha=1000, **kwargs):
        """
        Sets up the parameters for the dedalus IVP problem. Does not set up the
        equations for the problem yet. Assumes self.problem is already defined.

        Parameters:
            L (float): the length of the x domain. In x and z, the domain is
                therefore [0,L]x[0,1].
            xsize (int): the number of points to discretize in the x direction.
            zsize (int): the number of points to discretize in the z direction.
            Prandtl (None or float): the ratio of momentum diffusivity to
                thermal diffusivity of the fluid. If None (default), then
                the system is set up as if Prandtl = infinity.
            Rayleigh (float): measures the amount of heat transfer due to
                convection, as opposed to conduction.
            mu (float): constant on the Fourier projection in the
                Data Assimilation system.
            N (int): the number of modes to keep in the Fourier projection.
            alpha (float): Relaxation coefficient
        """
        # Domain parameters
        self.problem.parameters['L'] = L
        self.problem.parameters['xsize'] = xsize
        self.problem.parameters['zsize'] = zsize

        # Fluid parameters
        self.problem.parameters['Ra'] = Rayleigh
        self.problem.parameters['Pr'] = Prandtl

        # Driving parameters
        self.problem.parameters['mu'] = mu
        self.mu = mu
        self.problem.parameters['N'] = N
        self.N = N

        # GeneralFunction for driving
        self.problem.parameters['driving'] = GeneralFunction(self.problem.domain, 'g', P_N, args=[])

        # Parameter estimation
        self.problem.parameters['Pr_coeff'] = GeneralFunction(self.problem.domain, 'g', self.const_val, args=[])
        self.problem.parameters['PrRa_coeff'] = GeneralFunction(self.problem.domain, 'g', self.const_val, args=[])

        # Store a little history for estimation of backwards time derivative
        #self.problem.parameters['Pr_coeff'].args = [0.]
        #self.problem.parameters['Pr_coeff'].original_args = [0.]
        #self.problem.parameters['PrRa_coeff'].args = [0.]
        #self.problem.parameters['PrRa_coeff'].orginal_args = [0.]

        #Need to initialize the previous 2 states and corresponding time steps
        self.prev_state = [None] * 2
        self.dt_hist = [None] * 2

        # Relaxation coefficient
        self.alpha = alpha

    def new_params(self, zeta):
        """
        Method to estimate the parameters at each step, devised by B. Pachev and
        J. Whitehead.

        Parameters:
            zeta (dedalus field): The true system state
        """

        zeta.set_scales(3/2)

        # Get estimated state and backward time derivative
        zeta_tilde = self.solver.state['zeta']
        zeta_tilde.set_scales(3/2)
        zeta_t = self.backward_time_derivative()
        zeta_t.set_scales(3/2)

        # set up the alpha_i coefficients
        Ih_laplace_zeta = self.problem.domain.new_field()
        Ih_laplace_zeta.set_scales(3/2)
        laplace_zeta = (zeta_tilde.differentiate(x=2)+zeta_tilde.differentiate(z=2))
        Ih_laplace_zeta['g'] = P_N(laplace_zeta, self.N)

        # set up the beta_i coefficients
        Ih_temp_x = self.problem.domain.new_field()
        Ih_temp_x.set_scales(3/2)
        Ih_temp_x['g'] = P_N(self.solver.state['T'].differentiate(x=1),self.N)

        # set up the gamma_i coefficients
        remainder = self.problem.domain.new_field()
        remainder.set_scales(3/2)
        nonlinear_term = self.problem.domain.new_field()
        nonlinear_term.set_scales(3/2)
        zeta_error = self.problem.domain.new_field()
        zeta_error.set_scales(3/2)
        Ih_remainder = self.problem.domain.new_field()
        Ih_remainder.set_scales(3/2)
<<<<<<< HEAD
=======
        
>>>>>>> 15b46408

        zeta_error['g'] = zeta['g'] - zeta_tilde['g']

        # v = -psi_z, w = psi_x
<<<<<<< HEAD
        nonlinear_term['g'] = (-self.solver.state['psi'].differentiate(z=1)['g']*zeta_tilde.differentiate(x=1)['g'] + self.solver.state['psi'].differentiate(x=1)['g']*zeta_tilde.differentiate(z=1)['g'])
=======
        nonlinear_term['g'] = -self.solver.state['psi'].differentiate(z=1)['g']*zeta_tilde.differentiate(x=1)['g'] + self.solver.state['psi'].differentiate(x=1)['g']*zeta_tilde.differentiate(z=1)['g']
>>>>>>> 15b46408
        remainder['g'] = nonlinear_term['g'] + zeta_t['g']
        Ih_remainder['g'] = P_N(remainder, self.N)

        e1 = self.problem.domain.new_field()
        e1.set_scales(3/2)
        e2 = self.problem.domain.new_field()
        e2.set_scales(3/2)

        #set e1 to be the projection of the error, guaranteeing exponential decay of the error
        e1['g'] = P_N(zeta_error, self.N)#JPW: check the order of this, should it be zeta_tilde-zeta?
        e2['g'] = Ih_laplace_zeta['g'] #start with this choice...others are possible
        #JPW: use I_h(error) as e_1, then start with something already computed, i.e. laplace operator (probably not nonlinear term...stick with linear differential operator ie don't square anything).  Use modified Gram-Schmidt to force this to be orthogonal to e_1 to give the 2nd direction

        # now perform modified Gram-Schmidt on e1 and e2 (no need to normalize I don't think)
        c = de.operators.integrate(e1*e2,'x','z')['g']*e1['g']
        e2['g'] = e2['g'] - c

        # Now e1 and e2 should be orthogonal. Calculate the coefficients
        alpha1 = de.operators.integrate(e1*Ih_laplace_zeta, 'x', 'z')['g'][0,0]
        alpha2 = de.operators.integrate(e2*Ih_laplace_zeta, 'x', 'z')['g'][0,0]

        beta1 = de.operators.integrate(e1*Ih_temp_x, 'x', 'z')['g'][0,0]
        beta2 = de.operators.integrate(e2*Ih_temp_x, 'x', 'z')['g'][0,0]

        gamma1 = -self.mu * de.operators.integrate(e1**2, 'x', 'z')['g'][0,0] + de.operators.integrate(e1*Ih_remainder, 'x', 'z')['g'][0,0]
        gamma2 = de.operators.integrate(e2*Ih_remainder, 'x', 'z')['g'][0,0]

        # Set up linear system and solve
        A = np.array([[alpha1, beta1], [alpha2, beta2]])
        b = np.array([[gamma1], [gamma2]])
        print()
        print('Matrix: ', A, 'Vector: ', b)
        print()
        try:
            Pr, PrRa = np.linalg.solve(A,b)
            # Return estimated coefficients
            return float(Pr), float(PrRa/Pr)
        except: # if the matrix is singular
            return 0., 0.

    def backward_time_derivative(self):
        """
        Calculuate the time derivative of the observed vorticity based off of
        the estimating system. Derivation of the derivative approximation is made
        in the main document.
        """

        ### NOTE: Use projection of true state.

        if None in self.dt_hist:
            # There may be a better way to do this.  Right now zeta_t=0 for the first 2 time steps
            zeta_t = self.const_val(0., return_field=True)

        else:
            dt = self.dt_hist
            dt_ratio = dt[-1]/dt[-2]
            dt_diff = dt[-1]-dt[-2]
            dt_sum = dt[-1]+dt[-2]

            # Now to set up the coefficients of the finite differencing
            c0 = - (dt_diff*(dt[-1]**2 + dt_sum**2))/(dt[-1]*dt[-2])
            c1 = (dt_diff*dt_sum**2)/(dt[-1]*dt[-2])
            c2 = dt_ratio*dt_diff

            #Now using these coefficients we compute a 2nd order backward difference
            #approximation to the derivative of the vorticity
            zeta_t = self.problem.domain.new_field()

            # Make sure scales are set
            zeta_t.set_scales(3/2)
            self.solver.state['zeta'].set_scales(3/2)
            self.prev_state[-1].set_scales(3/2)
            self.prev_state[-2].set_scales(3/2)

            # Calculate
            zeta_t['g'] = c0*self.solver.state['zeta']['g'] + c1*self.prev_state[-1]['g'] + c2*self.prev_state[-2]['g']

            zeta_t.set_scales(3/2)

        return zeta_t

# RB_2D_estimator ==============================================================

class RB_2D_estimator(RB_2D_assimilator):
    """
    A class to run data assimilation and parameter recovery on the 2D RB system.
    """

    def __init__(self, L=4, xsize=384, zsize=192, Prandtl=1, Rayleigh=1e6, mu =1, N=32, BCs = 'no-slip', **kwargs):
        """
        Creates an instance of RB_2D representing the "true" system which is being
        measured, and an instance of RB_2D_params representing the nudged system
        which converges to the state and true parameters of the true system.

        Required Parameters:

        L (float): the length of the x domain. In x and z, the domain is
            therefore [0,L]x[0,1].
        xsize (int): the number of points to discretize in the x direction.
        zsize (int): the number of points to discretize in the z direction.
        Prandtl (None or float): the ratio of momentum diffusivity to
            thermal diffusivity of the fluid. If None (default), then
            the system is set up as if Prandtl = infinity.
        Rayleigh (float): measures the amount of heat transfer due to
            convection, as opposed to conduction.
        mu (float): constant on the Fourier projection in the
            Data Assimilation system.
        N (int): the number of modes to keep in the Fourier projection.
        BCs (str): if 'no-slip', use the no-slip BCs u(z=0,1) = 0.
            If 'free-slip', use the free-slip BCs u_z(z=0,1) = 0.
        """

        # The system we are gathering low-mode data from
        self.truth = RB_2D(L=L, xsize=xsize, zsize=zsize, Prandtl=Prandtl, Rayleigh=Rayleigh, **kwargs)

        # The assimalating system
        self.estimator = RB_2D_params(mu=mu, N=N, L=L, xsize=xsize, zsize=zsize, Prandtl=Prandtl, Rayleigh=Rayleigh, **kwargs)

    def run_simulation(self):
        """
        Runs the simulations and performs data assimilation. First puts the "true"
        system through a warmup loop, then steps through the true and estimator
        systems simultaneously, updating parameters in the estimating system at
        each time step.
        """

        # Perform the warmup loop
        self.truth.logger.info("Starting warmup loop")
        self.truth.run_simulation()

        # Add the rest of the time to the truth solver
        self.truth.solver.stop_sim_time += self.final_sim_time

        # Set initial conditions for estimating system to simply be projections of the initial state of the estimating system
        for variable in self.truth.problem.variables:

            # Set scales appropriately
            self.estimator.solver.state[variable].set_scales(3/2)
            self.truth.solver.state[variable].set_scales(3/2)

            self.estimator.solver.state[variable]['g'] = P_N(self.truth.solver.state[variable], self.estimator.N)

        # Run the simulation
        try:

            # Log entrance into main loop, start counter
            self.truth.logger.info("Starting main loop")
            self.estimator.logger.info("Starting main loop")
            start_time = time.time()

            # Iterate
            while self.truth.solver.ok & self.estimator.solver.ok:

                # Use CFL condition to compute time step
                self.dt = np.min([self.truth.cfl.compute_dt(), self.estimator.cfl.compute_dt()])

                # Step the truth simulation
                self.truth.solver.step(self.dt)

                # true state
                self.zeta = self.truth.solver.state['zeta']
                self.zeta.set_scales(3/2)

                # assimilating state
                self.zeta_assim = self.estimator.solver.state['zeta']
                self.zeta_assim.set_scales(3/2)

                # Get projection of difference between assimilating state and true state
                self.dzeta = self.estimator.problem.domain.new_field(name='dzeta')
                self.dzeta.set_scales(3/2)
                self.dzeta['g'] = self.zeta_assim['g'] - self.zeta['g']

                # Substitute this projection for the "driving" parameter in the assimilating system
                if self.estimator.solver.iteration == 0:
                    self.estimator.problem.parameters["driving"].original_args = [self.dzeta, self.estimator.N]
                self.estimator.problem.parameters["driving"].args = [self.dzeta, self.estimator.N]

                # Update the Parameters
<<<<<<< HEAD
                new_Pr_est, new_Ra_est = self.estimator.new_params(self.zeta)
=======
                new = self.estimator.new_params(self.zeta)
                new_Pr_est, new_Ra_est = new[0][0], new[1][0]

                # Old parameters
                Pr_est = self.truth.problem.parameters['Pr'] + self.estimator.problem.parameters['Pr_coeff']
                Ra_est = (self.truth.problem.parameters['Pr']*self.truth.problem.parameters['Ra'] + self.estimator.problem.parameters['PrRa_coeff'])/Pr_est

                # Crank-Nicholson integration for relaxation equation
                #print(type(self.dt), type(new_Pr_est))
                #print(self.dt, new_Pr_est)
                Pr_est = ((1 - 0.5*self.estimator.alpha*self.dt)*Pr_est + self.estimator.alpha*self.dt*new_Pr_est)/(1 + 0.5*self.estimator.alpha*self.dt)
                Ra_est = ((1 - 0.5*self.estimator.alpha*self.dt)*Pr_est + self.estimator.alpha*self.dt*new_Pr_est)/(1 + 0.5*self.estimator.alpha*self.dt)

                # Set the parameters
                Pr_coeff = Pr_est - self.truth.problem.parameters['Pr']
                PrRa_coeff = Pr_est*Ra_est - self.truth.problem.parameters['Pr']*self.truth.problem.parameters['Ra']

                print('Pr_coeff: ', Pr_coeff, 'PrRa_coeff', PrRa_coeff)
>>>>>>> 15b46408

                if self.estimator.solver.iteration == 0:

                    # Use the new estimates
                    Pr_coeff = new_Pr_est - self.truth.problem.parameters['Pr']
                    PrRa_coeff = new_Pr_est*new_Ra_est - self.truth.problem.parameters['Pr']*self.truth.problem.parameters['Ra']

                    # Set parameters for the first time
                    self.estimator.problem.parameters['Pr_coeff'].original_args = [Pr_coeff]
                    self.estimator.problem.parameters['PrRa_coeff'].original_args = [PrRa_coeff]
                    self.estimator.problem.parameters['Pr_coeff'].args = [Pr_coeff]
                    self.estimator.problem.parameters['PrRa_coeff'].args = [PrRa_coeff]

                else:

                    # Start with the old estimates
                    Pr_est = self.truth.problem.parameters['Pr'] + self.estimator.problem.parameters['Pr_coeff'].args[0]
                    Ra_est = (self.truth.problem.parameters['Pr']*self.truth.problem.parameters['Ra'] + self.estimator.problem.parameters['PrRa_coeff'].args[0])/Pr_est

                    # Crank-Nicholson integration for relaxation equation
                    Pr_est = ((1 - 0.5*self.estimator.alpha*dt)*Pr_est + self.estimator.alpha*dt*new_Pr_est)/(1 + 0.5*self.estimator.alpha*dt)
                    Ra_est = ((1 - 0.5*self.estimator.alpha*dt)*Pr_est + self.estimator.alpha*dt*new_Pr_est)/(1 + 0.5*self.estimator.alpha*dt)

                    # Calculate parameters which should be used
                    Pr_coeff = Pr_est - self.truth.problem.parameters['Pr']
                    PrRa_coeff = Pr_est*Ra_est - self.truth.problem.parameters['Pr']*self.truth.problem.parameters['Ra']

                    # Set parameters again
                    self.estimator.problem.parameters['Pr_coeff'].args = [Pr_coeff]
                    self.estimator.problem.parameters['PrRa_coeff'].args = [PrRa_coeff]

                # Step the estimator
<<<<<<< HEAD
                self.estimator.solver.step(dt)
=======
                print(self.estimator.solver.evaluator.handlers)
                self.estimator.solver.step(self.dt)
>>>>>>> 15b46408

                # Update steps and dt history
                self.estimator.prev_state = [self.estimator.prev_state[-1], self.estimator.solver.state['zeta']]
                self.estimator.dt_hist = [self.estimator.dt_hist[-1], self.dt]

                # Record properties every tenth iteration
                if self.truth.solver.iteration % 10 == 0:

                    # Calculate max Re number
                    Re = self.truth.flow.max("Re")
                    Re_assim = self.estimator.flow.max("Re")

                    # Output diagnostic info to log
                    info = "Truth Iteration {:>5d}, Time: {:.7f}, dt: {:.2e}, Max Re = {:f}".format(
                        self.truth.solver.iteration, self.truth.solver.sim_time, dt, Re)
                    self.truth.logger.info(info)

                    # Output diagnostic info for assimilating system
                    info_assim = "Estimator iteration {:>5d}, Time: {:.7f}, dt: {:.2e}, Max Re = {:f}".format(
                        self.estimator.solver.iteration, self.estimator.solver.sim_time, dt, Re)
                    self.estimator.logger.info(info_assim)

                    if np.isnan(Re):
                        raise ValueError("Reynolds number went to infinity!!"
                                         "\nRe = {}", format(Re))
                    if np.isnan(Re_assim):
                        raise ValueError("Reynolds number went to infinity in assimilating system!!"
                                         "\nRe = {}", format(Re_assim))
        except BaseException as e:
            self.truth.logger.error("Exception raised, triggering end of main loop.")
            raise
        finally:
            total_time = time.time()-start_time
            cpu_hr = total_time/60/60*SIZE
            self.truth.logger.info("Iterations: {:d}".format(self.truth.solver.iteration))
            self.truth.logger.info("Sim end time: {:.3e}".format(self.truth.solver.sim_time))
            self.truth.logger.info("Run time: {:.3e} sec".format(total_time))
            self.truth.logger.info("Run time: {:.3e} cpu-hr".format(cpu_hr))
            self.truth.logger.debug("END OF SIMULATION")
<<<<<<< HEAD
=======

>>>>>>> 15b46408
            self.truth.merge_results()
            self.estimator.merge_results()<|MERGE_RESOLUTION|>--- conflicted
+++ resolved
@@ -79,10 +79,6 @@
         else:
             coefficient_field.set_scales(3/2)
             return coefficient_field['g']
-<<<<<<< HEAD
-=======
-            #return np.pad(coefficient_field['g'], pad_width=((self.problem.parameters['xsize']//4,self.problem.parameters['xsize']//4), (self.problem.parameters['zsize']//4,self.problem.parameters['zsize']//4)), mode='constant', constant_values=0.0)
->>>>>>> 15b46408
 
     def setup_params(self, L, xsize, zsize, Prandtl, Rayleigh, mu, N, alpha=1000, **kwargs):
         """
@@ -176,19 +172,11 @@
         zeta_error.set_scales(3/2)
         Ih_remainder = self.problem.domain.new_field()
         Ih_remainder.set_scales(3/2)
-<<<<<<< HEAD
-=======
-        
->>>>>>> 15b46408
 
         zeta_error['g'] = zeta['g'] - zeta_tilde['g']
 
         # v = -psi_z, w = psi_x
-<<<<<<< HEAD
-        nonlinear_term['g'] = (-self.solver.state['psi'].differentiate(z=1)['g']*zeta_tilde.differentiate(x=1)['g'] + self.solver.state['psi'].differentiate(x=1)['g']*zeta_tilde.differentiate(z=1)['g'])
-=======
         nonlinear_term['g'] = -self.solver.state['psi'].differentiate(z=1)['g']*zeta_tilde.differentiate(x=1)['g'] + self.solver.state['psi'].differentiate(x=1)['g']*zeta_tilde.differentiate(z=1)['g']
->>>>>>> 15b46408
         remainder['g'] = nonlinear_term['g'] + zeta_t['g']
         Ih_remainder['g'] = P_N(remainder, self.N)
 
@@ -367,28 +355,7 @@
                 self.estimator.problem.parameters["driving"].args = [self.dzeta, self.estimator.N]
 
                 # Update the Parameters
-<<<<<<< HEAD
                 new_Pr_est, new_Ra_est = self.estimator.new_params(self.zeta)
-=======
-                new = self.estimator.new_params(self.zeta)
-                new_Pr_est, new_Ra_est = new[0][0], new[1][0]
-
-                # Old parameters
-                Pr_est = self.truth.problem.parameters['Pr'] + self.estimator.problem.parameters['Pr_coeff']
-                Ra_est = (self.truth.problem.parameters['Pr']*self.truth.problem.parameters['Ra'] + self.estimator.problem.parameters['PrRa_coeff'])/Pr_est
-
-                # Crank-Nicholson integration for relaxation equation
-                #print(type(self.dt), type(new_Pr_est))
-                #print(self.dt, new_Pr_est)
-                Pr_est = ((1 - 0.5*self.estimator.alpha*self.dt)*Pr_est + self.estimator.alpha*self.dt*new_Pr_est)/(1 + 0.5*self.estimator.alpha*self.dt)
-                Ra_est = ((1 - 0.5*self.estimator.alpha*self.dt)*Pr_est + self.estimator.alpha*self.dt*new_Pr_est)/(1 + 0.5*self.estimator.alpha*self.dt)
-
-                # Set the parameters
-                Pr_coeff = Pr_est - self.truth.problem.parameters['Pr']
-                PrRa_coeff = Pr_est*Ra_est - self.truth.problem.parameters['Pr']*self.truth.problem.parameters['Ra']
-
-                print('Pr_coeff: ', Pr_coeff, 'PrRa_coeff', PrRa_coeff)
->>>>>>> 15b46408
 
                 if self.estimator.solver.iteration == 0:
 
@@ -421,12 +388,7 @@
                     self.estimator.problem.parameters['PrRa_coeff'].args = [PrRa_coeff]
 
                 # Step the estimator
-<<<<<<< HEAD
                 self.estimator.solver.step(dt)
-=======
-                print(self.estimator.solver.evaluator.handlers)
-                self.estimator.solver.step(self.dt)
->>>>>>> 15b46408
 
                 # Update steps and dt history
                 self.estimator.prev_state = [self.estimator.prev_state[-1], self.estimator.solver.state['zeta']]
@@ -466,9 +428,6 @@
             self.truth.logger.info("Run time: {:.3e} sec".format(total_time))
             self.truth.logger.info("Run time: {:.3e} cpu-hr".format(cpu_hr))
             self.truth.logger.debug("END OF SIMULATION")
-<<<<<<< HEAD
-=======
-
->>>>>>> 15b46408
+            
             self.truth.merge_results()
             self.estimator.merge_results()