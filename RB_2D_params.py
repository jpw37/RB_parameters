# RB_2D_params.py
"""
Dedalus script for simulating the nudged and parameter updated 2D RB system.

Authors: Jacob Murri, Jared Whitehead
"""

import os
import re
import h5py
import time
import numpy as np
from scipy.integrate import simps
try:
    from tqdm import tqdm
except ImportError:
    print("Recommended: inastall tqdm (pip install tqdm):")
    tqdm = lambda x: x

from dedalus import public as de
from dedalus.extras import flow_tools
from dedalus.core.operators import GeneralFunction

from base_simulator import BaseSimulator, RANK, SIZE
from RB_2D import RB_2D, P_N
from RB_2D_assim import RB_2D_assim, RB_2D_assimilator



class RB_2D_params(RB_2D_assim):
    """
    Manager for dedalus simulations of a nudged, parameter estimating 2D Rayleigh-Benard system.

    Let Psi be defined on [0,L]x[0,1] with coordinates (x,z). Defining
    u = [v, w] = [-psi_z, psi_x] and zeta = laplace(psi),
    the nudging equations for assimilating a state to the Rayleigh-Benard system
    can be written

    Pr~ [Ra~ T_x + laplace(zeta)] - zeta_t = u.grad(zeta) - mu * driving
                        laplace(T) - T_t = u.grad(T)
    subject to
        u(z=0) = 0 = u(z=1)
        T(z=0) = 1, T(z=1) = 0
        u, T periodic in x (use a Fourier basis)

    Variables:
        u:R2xR -> R2: the fluid velocity vector field.
        T:R2xR -> R: the fluid temperature.
        p:R2xR -> R: the pressure.
        Ra~: the (estimated) Rayleigh number.
        Pr~: the (estimated)Prandtl number.
        mu: nudging constant.
        driving: typically taken to be P_N(zeta_estimated - zeta_true)
    """


    def setup_evolution(self, **kwargs):
        """
        Sets up the main Boussinesq evolution equations with nudging for the state
        and parameter estimation,  assuming all parameters, auxiliary equations,
        and boundary conditions are already defined.
        """

        self.problem.add_equation("Pr*(Ra*dx(T) + dx(dx(zeta)) + dz(zetaz)) - dt(zeta) = v*dx(zeta) + w*zetaz - mu*driving - PrRa_coeff*dx(T) - Pr_coeff*(dx(dx(zeta)) + dz(zetaz))")
        self.problem.add_equation("dt(T) - dx(dx(T)) - dz(Tz) = -v*dx(T) - w*Tz")

    def const_val(self, value, return_field=False):
        """
        Assuming that the problem is already defined, create a new field on the
        problem's domain with constant value given by the argument value.

        Parameters:
            value (numeric): the value which will be given to the new field.
        """
        coefficient_field = self.problem.domain.new_field()
        coefficient_field['g'] = value
        if return_field:
            return coefficient_field #somehow need to make this so that the field isn't defined every time it is called, and the domain is available...maybe define a field at the initial step and then have that stored in self, then adjusted as necessary?
        else:
            coefficient_field.set_scales(3/2)
            return coefficient_field['g']
            #return np.pad(coefficient_field['g'], pad_width=((self.problem.parameters['xsize']//4,self.problem.parameters['xsize']//4), (self.problem.parameters['zsize']//4,self.problem.parameters['zsize']//4)), mode='constant', constant_values=0.0)

    def setup_params(self, L, xsize, zsize, Prandtl, Rayleigh, mu, N, alpha=1000, **kwargs):
        """
        Sets up the parameters for the dedalus IVP problem. Does not set up the
        equations for the problem yet. Assumes self.problem is already defined.

        Parameters:
            L (float): the length of the x domain. In x and z, the domain is
                therefore [0,L]x[0,1].
            xsize (int): the number of points to discretize in the x direction.
            zsize (int): the number of points to discretize in the z direction.
            Prandtl (None or float): the ratio of momentum diffusivity to
                thermal diffusivity of the fluid. If None (default), then
                the system is set up as if Prandtl = infinity.
            Rayleigh (float): measures the amount of heat transfer due to
                convection, as opposed to conduction.
            mu (float): constant on the Fourier projection in the
                Data Assimilation system.
            N (int): the number of modes to keep in the Fourier projection.
            alpha (float): Relaxation coefficient
        """
        # Domain parameters
        self.problem.parameters['L'] = L
        self.problem.parameters['xsize'] = xsize
        self.problem.parameters['zsize'] = zsize

        # Fluid parameters
        self.problem.parameters['Ra'] = Rayleigh
        self.problem.parameters['Pr'] = Prandtl

        # Driving parameters
        self.problem.parameters['mu'] = mu
        self.mu = mu
        self.problem.parameters['N'] = N
        self.N = N

        # GeneralFunction for driving
        self.problem.parameters['driving'] = GeneralFunction(self.problem.domain, 'g', P_N, args=[])

        # Parameter estimation
        self.problem.parameters['Pr_coeff'] = GeneralFunction(self.problem.domain, 'g', self.const_val, args=[])
        self.problem.parameters['PrRa_coeff'] = GeneralFunction(self.problem.domain, 'g', self.const_val, args=[])

        # Store a little history for estimation of backwards time derivative
        #self.problem.parameters['Pr_coeff'].args = [0.]
        #self.problem.parameters['Pr_coeff'].original_args = [0.]
        #self.problem.parameters['PrRa_coeff'].args = [0.]
        #self.problem.parameters['PrRa_coeff'].orginal_args = [0.]

        #Need to initialize the previous 2 states and corresponding time steps
        self.prev_state = [None] * 2
        self.dt_hist = [None] * 2

        # Slice used to slice off the extra zero padding due to dealias=3/2
        self.dealias_slice = np.s_[self.problem.parameters['xsize']//4:-self.problem.parameters['xsize']//4, self.problem.parameters['zsize']//4:-self.problem.parameters['zsize']//4]

        # Relaxation coefficient
        self.alpha = alpha

    def new_params(self, zeta):
        """
        Method to estimate the parameters at each step, devised by B. Pachev and
        J. Whitehead.

        Parameters:
            zeta (dedalus field): The true system state
        """

        zeta.set_scales(3/2)

        # Get estimated state and backward time derivative
        zeta_tilde = self.solver.state['zeta']
        zeta_tilde.set_scales(3/2)
        zeta_t = self.backward_time_derivative()
        zeta_t.set_scales(3/2)

        # set up the alpha_i coefficients
        Ih_laplace_zeta = self.problem.domain.new_field()
        Ih_laplace_zeta.set_scales(3/2)
        laplace_zeta = (zeta_tilde.differentiate(x=2)+zeta_tilde.differentiate(z=2))
        Ih_laplace_zeta['g'] = P_N(laplace_zeta, self.N)

        # set up the beta_i coefficients
        Ih_temp_x = self.problem.domain.new_field()
        Ih_temp_x.set_scales(3/2)
        Ih_temp_x['g'] = P_N(self.solver.state['T'].differentiate(x=1),self.N)

        # set up the gamma_i coefficients
        remainder = self.problem.domain.new_field()
        remainder.set_scales(3/2)
        nonlinear_term = self.problem.domain.new_field()
        nonlinear_term.set_scales(3/2)
        zeta_error = self.problem.domain.new_field()
        zeta_error.set_scales(3/2)
        Ih_remainder = self.problem.domain.new_field()
        Ih_remainder.set_scales(3/2)
        

        zeta_error['g'] = zeta['g'] - zeta_tilde['g']

        # v = -psi_z, w = psi_x
        nonlinear_term['g'] = -self.solver.state['psi'].differentiate(z=1)['g']*zeta_tilde.differentiate(x=1)['g'] + self.solver.state['psi'].differentiate(x=1)['g']*zeta_tilde.differentiate(z=1)['g']
        remainder['g'] = nonlinear_term['g'] + zeta_t['g']
        Ih_remainder['g'] = P_N(remainder, self.N)

        e1 = self.problem.domain.new_field()
        e1.set_scales(3/2)
        e2 = self.problem.domain.new_field()
        e2.set_scales(3/2)

        #set e1 to be the projection of the error, guaranteeing exponential decay of the error
        e1['g'] = P_N(zeta_error, self.N)#JPW: check the order of this, should it be zeta_tilde-zeta?
        e2['g'] = Ih_laplace_zeta['g'] #start with this choice...others are possible
        #JPW: use I_h(error) as e_1, then start with something already computed, i.e. laplace operator (probably not nonlinear term...stick with linear differential operator ie don't square anything).  Use modified Gram-Schmidt to force this to be orthogonal to e_1 to give the 2nd direction

        # now perform modified Gram-Schmidt on e1 and e2 (no need to normalize I don't think)
        c = de.operators.integrate(e1*e2,'x','z')['g']*e1['g']
        e2['g'] = e2['g'] - c

        # Now e1 and e2 should be orthogonal. Calculate the coefficients
        alpha1 = de.operators.integrate(e1*Ih_laplace_zeta, 'x', 'z')['g'][0,0]
        alpha2 = de.operators.integrate(e2*Ih_laplace_zeta, 'x', 'z')['g'][0,0]

        beta1 = de.operators.integrate(e1*Ih_temp_x, 'x', 'z')['g'][0,0]
        beta2 = de.operators.integrate(e2*Ih_temp_x, 'x', 'z')['g'][0,0]

        gamma1 = -self.mu * de.operators.integrate(e1**2, 'x', 'z')['g'][0,0] + de.operators.integrate(e1*Ih_remainder, 'x', 'z')['g'][0,0]
        gamma2 = de.operators.integrate(e2*Ih_remainder, 'x', 'z')['g'][0,0]

        # Set up linear system and solve
        A = np.array([[alpha1, beta1], [alpha2, beta2]])
        b = np.array([[gamma1], [gamma2]])
        print()
        print('Matrix: ', A, 'Vector: ', b)
        print()
        try:
            Pr, PrRa = np.linalg.solve(A,b)
            # Return estimated coefficients
            return Pr, PrRa/Pr
        except: # if the matrix is singular
            return 0., 0.

    def backward_time_derivative(self):
        """
        Calculuate the time derivative of the observed vorticity based off of
        the estimating system. Derivation of the derivative approximation is made
        in the main document.
        """

        ### NOTE: Use projection of true state.

        if None in self.dt_hist:
            # There may be a better way to do this.  Right now zeta_t=0 for the first 2 time steps
            zeta_t = self.const_val(0., return_field=True)

        else:
            dt = self.dt_hist
            dt_ratio = dt[-1]/dt[-2]
            dt_diff = dt[-1]-dt[-2]
            dt_sum = dt[-1]+dt[-2]

            # Now to set up the coefficients of the finite differencing
            c0 = - (dt_diff*(dt[-1]**2 + dt_sum**2))/(dt[-1]*dt[-2])
            c1 = (dt_diff*dt_sum**2)/(dt[-1]*dt[-2])
            c2 = dt_ratio*dt_diff

            #Now using these coefficients we compute a 2nd order backward difference
            #approximation to the derivative of the vorticity
            zeta_t = self.problem.domain.new_field()

            # Make sure scales are set
            zeta_t.set_scales(3/2)
            self.solver.state['zeta'].set_scales(3/2)
            self.prev_state[-1].set_scales(3/2)
            self.prev_state[-2].set_scales(3/2)

            # Calculate
            zeta_t['g'] = c0*self.solver.state['zeta']['g'] + c1*self.prev_state[-1]['g'] + c2*self.prev_state[-2]['g']

            zeta_t.set_scales(3/2)

        return zeta_t

# RB_2D_estimator ==============================================================

class RB_2D_estimator(RB_2D_assimilator):
    """
    A class to run data assimilation and parameter recovery on the 2D RB system.
    """

    def __init__(self, L=4, xsize=384, zsize=192, Prandtl=1, Rayleigh=1e6, mu =1, N=32, BCs = 'no-slip', **kwargs):
        """
        Creates an instance of RB_2D representing the "true" system which is being
        measured, and an instance of RB_2D_params representing the nudged system
        which converges to the state and true parameters of the true system.

        Required Parameters:

        L (float): the length of the x domain. In x and z, the domain is
            therefore [0,L]x[0,1].
        xsize (int): the number of points to discretize in the x direction.
        zsize (int): the number of points to discretize in the z direction.
        Prandtl (None or float): the ratio of momentum diffusivity to
            thermal diffusivity of the fluid. If None (default), then
            the system is set up as if Prandtl = infinity.
        Rayleigh (float): measures the amount of heat transfer due to
            convection, as opposed to conduction.
        mu (float): constant on the Fourier projection in the
            Data Assimilation system.
        N (int): the number of modes to keep in the Fourier projection.
        BCs (str): if 'no-slip', use the no-slip BCs u(z=0,1) = 0.
            If 'free-slip', use the free-slip BCs u_z(z=0,1) = 0.
        """

        # The system we are gathering low-mode data from
        self.truth = RB_2D(L=L, xsize=xsize, zsize=zsize, Prandtl=Prandtl, Rayleigh=Rayleigh, **kwargs)

        # The assimalating system
        self.estimator = RB_2D_params(mu=mu, N=N, L=L, xsize=xsize, zsize=zsize, Prandtl=Prandtl, Rayleigh=Rayleigh, **kwargs)

    def run_simulation(self):
        """
        Runs the simulations and performs data assimilation. First puts the "true"
        system through a warmup loop, then steps through the true and estimator
        systems simultaneously, updating parameters in the estimating system at
        each time step.
        """

        # Perform the warmup loop
        self.truth.logger.info("Starting warmup loop")
        self.truth.run_simulation()

        # Add the rest of the time to the truth solver
        self.truth.solver.stop_sim_time += self.final_sim_time

        # Set initial conditions for estimating system to simply be projections of the initial state of the estimating system
        for variable in self.truth.problem.variables:

            # Set scales appropriately
            self.estimator.solver.state[variable].set_scales(3/2)
            self.truth.solver.state[variable].set_scales(3/2)

            self.estimator.solver.state[variable]['g'] = P_N(self.truth.solver.state[variable], self.estimator.N)

        # Run the simulation
        try:

            # Log entrance into main loop, start counter
            self.truth.logger.info("Starting main loop")
            self.estimator.logger.info("Starting main loop")
            start_time = time.time()

            # Iterate
            while self.truth.solver.ok & self.estimator.solver.ok:

                # Use CFL condition to compute time step
                self.dt = np.min([self.truth.cfl.compute_dt(), self.estimator.cfl.compute_dt()])

                # Step the truth simulation
                self.truth.solver.step(self.dt)
<<<<<<< HEAD
                self.estimator.solver.step(self.dt)
=======
>>>>>>> 8d8c8194

                # true state
                self.zeta = self.truth.solver.state['zeta']
                self.zeta.set_scales(1)

                # assimilating state
                self.zeta_assim = self.estimator.solver.state['zeta']
                self.zeta_assim.set_scales(1)

                # Get projection of difference between assimilating state and true state
                self.dzeta = self.estimator.problem.domain.new_field(name='dzeta')
                self.dzeta['g'] = self.zeta_assim['g'] - self.zeta['g']

                # Substitute this projection for the "driving" parameter in the assimilating system
                if self.estimator.solver.iteration == 0:
                    self.estimator.problem.parameters["driving"].original_args = [self.dzeta, self.estimator.N]
                self.estimator.problem.parameters["driving"].args = [self.dzeta, self.estimator.N]

                # Update the Parameters
                new = self.estimator.new_params(self.zeta)
                new_Pr_est, new_Ra_est = new[0], new[1]

                # Old parameters
                Pr_est = self.truth.problem.parameters['Pr'] + self.estimator.problem.parameters['Pr_coeff']
                Ra_est = (self.truth.problem.parameters['Pr']*self.truth.problem.parameters['Ra'] + self.estimator.problem.parameters['PrRa_coeff'])/old_Pr_est

                # Crank-Nicholson integration for relaxation equation
                Pr_est = ((1 - 0.5*self.alpha*self.dt)*Pr_est + self.alpha*self.dt*new_Pr_est)/(1 + 0.5*self.alpha*self.dt)
                Ra_est = ((1 - 0.5*self.alpha*self.dt)*Pr_est + self.alpha*self.dt*new_Pr_est)/(1 + 0.5*self.alpha*self.dt)

                # Set the parameters
                Pr_coeff = Pr_est - self.truth.problem.parameters['Pr']
                PrRa_coeff = Pr_est*Ra_est - self.truth.problem.parameters['Pr']*self.truth.problem.parameters['Ra']

                print('Pr_coeff: ', Pr_coeff, 'PrRa_coeff', PrRa_coeff)

                if self.estimator.solver.iteration == 0:
                    self.estimator.problem.parameters['Pr_coeff'].original_args = [Pr_coeff]
                    self.estimator.problem.parameters['PrRa_coeff'].original_args = [PrRa_coeff]
                self.estimator.problem.parameters['Pr_coeff'].args = [Pr_coeff]
                self.estimator.problem.parameters['PrRa_coeff'].args = [PrRa_coeff]

                # Step the estimator
                self.estimator.solver.step(self.dt)

                # Update steps and dt history
                self.estimator.prev_state = [self.estimator.prev_state[-1], self.estimator.solver.state['zeta']]
                self.estimator.dt_hist = [self.estimator.dt_hist[-1], self.dt]

                # Record properties every tenth iteration
                if self.truth.solver.iteration % 10 == 0:

                    # Calculate max Re number
                    Re = self.truth.flow.max("Re")
                    Re_assim = self.estimator.flow.max("Re")

                    # Output diagnostic info to log
                    info = "Truth Iteration {:>5d}, Time: {:.7f}, dt: {:.2e}, Max Re = {:f}".format(
                        self.truth.solver.iteration, self.truth.solver.sim_time, dt, Re)
                    self.truth.logger.info(info)

                    # Output diagnostic info for assimilating system
                    info_assim = "Estimator iteration {:>5d}, Time: {:.7f}, dt: {:.2e}, Max Re = {:f}".format(
                        self.estimator.solver.iteration, self.estimator.solver.sim_time, dt, Re)
                    self.estimator.logger.info(info_assim)

                    if np.isnan(Re):
                        raise ValueError("Reynolds number went to infinity!!"
                                         "\nRe = {}", format(Re))
                    if np.isnan(Re_assim):
                        raise ValueError("Reynolds number went to infinity in assimilating system!!"
                                         "\nRe = {}", format(Re_assim))
        except BaseException as e:
            self.truth.logger.error("Exception raised, triggering end of main loop.")
            raise
        finally:
            total_time = time.time()-start_time
            cpu_hr = total_time/60/60*SIZE
            self.truth.logger.info("Iterations: {:d}".format(self.truth.solver.iteration))
            self.truth.logger.info("Sim end time: {:.3e}".format(self.truth.solver.sim_time))
            self.truth.logger.info("Run time: {:.3e} sec".format(total_time))
            self.truth.logger.info("Run time: {:.3e} cpu-hr".format(cpu_hr))
            self.truth.logger.debug("END OF SIMULATION")<|MERGE_RESOLUTION|>--- conflicted
+++ resolved
@@ -340,10 +340,6 @@
 
                 # Step the truth simulation
                 self.truth.solver.step(self.dt)
-<<<<<<< HEAD
-                self.estimator.solver.step(self.dt)
-=======
->>>>>>> 8d8c8194
 
                 # true state
                 self.zeta = self.truth.solver.state['zeta']
